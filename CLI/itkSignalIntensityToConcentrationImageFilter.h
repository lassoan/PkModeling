/*=========================================================================

  Program:   Insight Segmentation & Registration Toolkit
  Module:    $SignalIntensitiesToConcentrationValues: itkSignalIntensityToConcentrationImageFilter.h $
  Language:  C++
  Date:      $Date: 2012/03/07 $
  Version:   $Revision: 0.0 $

  =========================================================================*/
#ifndef __itkSignalIntensityToConcentrationImageFilter_h
#define __itkSignalIntensityToConcentrationImageFilter_h

#include "itkImageToImageFilter.h"
#include "itkImage.h"
#include "itkVectorImage.h"
#include "itkExtractImageFilter.h"
#include "itkImageRegionIterator.h"
#include "itkSignalIntensityToS0ImageFilter.h"
#include "itkImageFileWriter.h"

#include "PkSolver.h"

namespace itk
{
  /** \class SignalIntensityToConcentrationImageFilter
   * \brief Convert from signal intensities to concentrations.
   *
   * This converts an VectorImage of signal intensities into a
   * VectorImage of concentration values. Typical use if for the output
   * image's pixel component type to be floating point.
   *
   * An second input, specifying the location of the arterial input
   * function, allows for the calculation to be adjusted for blood
   * versus tissue.
   *
   * \note
   * This work is part of the National Alliance for Medical Image Computing
   * (NAMIC), funded by the National Institutes of Health through the NIH Roadmap
   * for Medical Research, Grant U54 EB005149.
   *
   */
  template <class TInputImage, class TMaskImage, class TOutputImage>
  class SignalIntensityToConcentrationImageFilter : public ImageToImageFilter < TInputImage, TOutputImage >
  {
  public:
    /** Convenient typedefs for simplifying declarations. */
    typedef TInputImage                             InputImageType;
    typedef typename InputImageType::Pointer        InputImagePointerType;
    typedef typename InputImageType::ConstPointer   InputImageConstPointer;
    typedef typename InputImageType::PixelType      InputPixelType;
    typedef typename InputImageType::RegionType     InputImageRegionType;
    typedef typename InputImageType::SizeType       InputSizeType;
    typedef itk::ImageRegionConstIterator<InputImageType> InputImageConstIterType;

    typedef TMaskImage                              InputMaskType;
    typedef itk::ImageRegionConstIterator<InputMaskType> InputMaskConstIterType;

    typedef TOutputImage                           OutputImageType;
    typedef typename OutputImageType::Pointer      OutputImagePointer;
    typedef typename OutputImageType::ConstPointer OutputImageConstPointer;
    typedef typename OutputImageType::PixelType    OutputPixelType;
    typedef typename OutputImageType::RegionType   OutputImageRegionType;
    typedef itk::ImageRegionIterator<OutputImageType> OutputIterType;

    typedef float                                  FloatPixelType;

    typedef itk::Image<FloatPixelType, TInputImage::ImageDimension> InternalVolumeType;
    typedef typename InternalVolumeType::Pointer         InternalVolumePointerType;
    typedef itk::ImageRegionIterator<InternalVolumeType> InternalVolumeIterType;
    typedef typename InternalVolumeType::RegionType      InternalVolumeRegionType;
    typedef typename InternalVolumeType::SizeType        InternalVolumeSizeType;

    typedef itk::VectorImage<FloatPixelType, TInputImage::ImageDimension> InternalVectorVolumeType;
    typedef typename InternalVectorVolumeType::Pointer         InternalVectorVolumePointerType;
    typedef itk::ImageRegionConstIterator<InternalVectorVolumeType> InternalVectorVolumeConstIterType;
    typedef typename InternalVectorVolumeType::RegionType      InternalVectorVolumeRegionType;
    typedef typename InternalVectorVolumeType::SizeType        InternalVectorVolumeSizeType;

    typedef itk::VariableLengthVector<float> InternalVectorVoxelType;

    /** Standard class typedefs. */
    typedef SignalIntensityToConcentrationImageFilter Self;
    typedef ImageToImageFilter<InputImageType, OutputImageType> Superclass;
    typedef SmartPointer<Self>                                  Pointer;
    typedef SmartPointer<const Self>                            ConstPointer;

    /** Method for creation through the object factory. */
    itkNewMacro(Self);

    /** Run-time type information (and related methods). */
    itkTypeMacro(SignalIntensityToConcentrationImageFilter, ImageToImageFilter);

    /** Set and get the number of DWI channels. */
    itkGetMacro(T1PreBlood, float);
    itkSetMacro(T1PreBlood, float);
    itkGetMacro(T1PreTissue, float);
    itkSetMacro(T1PreTissue, float);
    itkGetMacro(TR, float);
    itkSetMacro(TR, float);
    itkGetMacro(FA, float);
    itkSetMacro(FA, float);
    itkGetMacro(RGD_relaxivity, float);
    itkSetMacro(RGD_relaxivity, float);
    itkGetMacro(S0GradThresh, float);
    itkSetMacro(S0GradThresh, float);

    void SetBatEstimator(const BolusArrivalTime::BolusArrivalTimeEstimator* batEstimator)
    {
      m_batEstimator = batEstimator;
    }

    const BolusArrivalTime::BolusArrivalTimeEstimator* GetBatEstimator() const
    {
      return this->m_batEstimator;
    }

    // Set a mask image for specifying the location of the arterial
    // input function. This is interpretted as a binary image with
    // nonzero values only at the arterial input function locations.
    void SetAIFMask(InputMaskType* aifMaskVolume)
    {
      this->SetNthInput(1, const_cast<InputMaskType*>(aifMaskVolume));
    }

    // Get the mask image assigned as the arterial input function
    const InputMaskType* GetAIFMask() const
    {
      return dynamic_cast<const InputMaskType*>(this->ProcessObject::GetInput(1));
    }

    // Set a mask image for specifying the location of voxels for model fit.
    void SetROIMask(InputMaskType* roiMaskVolume)
    {
      this->SetNthInput(2, const_cast<InputMaskType*>(roiMaskVolume));
    }

    // Get the mask image specifying the location of voxels for model fit.
    const InputMaskType* GetROIMask() const
    {
      return dynamic_cast<const InputMaskType*>(this->ProcessObject::GetInput(2));
    }

    // Set a T1 Map image for T1
    void SetT1Map(InputMaskType* T1MapVolume)
    {
      this->SetNthInput(3, const_cast<InputMaskType*>(T1MapVolume));
    }

    // Get the mask image specifying the location of voxels for model fit.
    const InputMaskType* GetT1Map() const
    {
      return dynamic_cast<const InputMaskType*>(this->ProcessObject::GetInput(3));
    }

  protected:
    SignalIntensityToConcentrationImageFilter();

    virtual ~SignalIntensityToConcentrationImageFilter()
    {
    }

    void GenerateData();
    OutputImageType* GetAllocatedOutputVolume(const InputImageType* inputVectorVolume);
    InternalVolumePointerType GetS0Image(const InputImageType* inputVectorVolume);
    InternalVectorVoxelType convertToInternalVectorVoxel(const InputPixelType& inputVectorVoxel);


    void PrintSelf(std::ostream& os, Indent indent) const;

  private:
    SignalIntensityToConcentrationImageFilter(const Self &); //
    // purposely
    // not
    // implemented
    void operator=(const Self &);                                      //
    // purposely
    // not
    // implemented

    float m_T1PreBlood;
    float m_T1PreTissue;
    float m_TR;
    float m_FA;
    float m_RGD_relaxivity;
    float m_S0GradThresh;
<<<<<<< HEAD
    std::string m_BATCalculationMode;
    int m_constantBAT;

    //! Private internal helper class to handle getting the correct T1Pre value.
    //! Use it like an Iterator to walk through the voxel positions.
    class T1PreValueMapper {
    public:
      //! Instantiate the Mapper by providing ROI mask, AIF mask, and/or T1 Map (all of which are optional and my be NULL if not available).
      //! Also provide default constant Tissue and Blood value (these are required inputs).
      T1PreValueMapper(const InputMaskType* roiMask, const InputMaskType* aifMask, const InputMaskType* t1Map, float t1PreTissue, float t1PreBlood);
      virtual ~T1PreValueMapper();

      //! Returns the T1Pre value for the current voxel position, based on the availability and validity of ROI/AIF mask and T1 Map at this position.
      float Get();
      void GoToBegin();
      T1PreValueMapper& operator++();

    protected:
      InputMaskConstIterType* getNewConstMaskIterOrNull(const InputMaskType* inMask);

    private:
      InputMaskConstIterType* roiMaskVolumeIter;
      InputMaskConstIterType* aifMaskVolumeIter;
      InputMaskConstIterType* T1MapVolumeIter;
      float m_T1PreTissue;
      float m_T1PreBlood;

    }; // end T1PreValueIterator class

=======
    const BolusArrivalTime::BolusArrivalTimeEstimator* m_batEstimator;
>>>>>>> e9376564
  };

}; // end namespace itk

#ifndef ITK_MANUAL_INSTANTIATION
#include "itkSignalIntensityToConcentrationImageFilter.hxx"
#endif

#endif<|MERGE_RESOLUTION|>--- conflicted
+++ resolved
@@ -183,9 +183,7 @@
     float m_FA;
     float m_RGD_relaxivity;
     float m_S0GradThresh;
-<<<<<<< HEAD
-    std::string m_BATCalculationMode;
-    int m_constantBAT;
+    const BolusArrivalTime::BolusArrivalTimeEstimator* m_batEstimator;
 
     //! Private internal helper class to handle getting the correct T1Pre value.
     //! Use it like an Iterator to walk through the voxel positions.
@@ -213,9 +211,6 @@
 
     }; // end T1PreValueIterator class
 
-=======
-    const BolusArrivalTime::BolusArrivalTimeEstimator* m_batEstimator;
->>>>>>> e9376564
   };
 
 }; // end namespace itk
